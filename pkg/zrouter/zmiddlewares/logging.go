package zmiddlewares

import (
	"bytes"
	"github.com/zondax/golem/pkg/logger"
	"net/http"
	"time"
)

func LoggingMiddleware(next http.Handler) http.Handler {
	return http.HandlerFunc(func(w http.ResponseWriter, r *http.Request) {
		buffer := &bytes.Buffer{}

		rw := &responseWriter{
			ResponseWriter: w,
			body:           buffer,
		}

		start := time.Now()
		next.ServeHTTP(rw, r)
		duration := time.Since(start)
		ctx := r.Context()

<<<<<<< HEAD
		logger.GetLoggerFromContext(ctx).Infof("Method: %s - URL: %s | Status: %d - Duration: %s - Response Body: %s",
			r.Method, r.URL.String(), rw.status, duration, string(rw.Body()))
=======
		log := logger.GetLoggerFromContext(ctx)

		if log.IsDebugEnabled() {
			log.Debugf("Method: %s - URL: %s | Status: %d - Duration: %s - Response Body: %s",
				r.Method, r.URL.String(), rw.status, duration, string(rw.Body()))
			return
		}

		log.Infof("Method: %s - URL: %s | Status: %d - Duration: %s",
			r.Method, r.URL.String(), rw.status, duration)
>>>>>>> 932b369b
	})
}<|MERGE_RESOLUTION|>--- conflicted
+++ resolved
@@ -21,10 +21,6 @@
 		duration := time.Since(start)
 		ctx := r.Context()
 
-<<<<<<< HEAD
-		logger.GetLoggerFromContext(ctx).Infof("Method: %s - URL: %s | Status: %d - Duration: %s - Response Body: %s",
-			r.Method, r.URL.String(), rw.status, duration, string(rw.Body()))
-=======
 		log := logger.GetLoggerFromContext(ctx)
 
 		if log.IsDebugEnabled() {
@@ -35,6 +31,5 @@
 
 		log.Infof("Method: %s - URL: %s | Status: %d - Duration: %s",
 			r.Method, r.URL.String(), rw.status, duration)
->>>>>>> 932b369b
 	})
 }