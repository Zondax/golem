package zrouter

import (
	"context"
	"errors"
	"github.com/go-chi/chi/v5"
	"github.com/zondax/golem/pkg/logger"
	"github.com/zondax/golem/pkg/metrics"
<<<<<<< HEAD
	"github.com/zondax/golem/pkg/zcache"
=======
	"github.com/zondax/golem/pkg/metrics/collectors"
>>>>>>> aeff87b9
	"github.com/zondax/golem/pkg/zrouter/zmiddlewares"
	"net/http"
	"os"
	"os/signal"
	"strings"
	"sync"
	"syscall"
	"time"
)

const (
	defaultAddress    = ":8080"
	defaultTimeOut    = 240000
	uptimeMetricName  = "uptime"
	appVersionMetric  = "app_version"
	appRevisionMetric = "app_revision"
)

<<<<<<< HEAD
type TopJWTMetrics struct {
	RemoteCache zcache.RemoteCache
	Enable      bool
=======
type SystemMetrics struct {
	Enable         bool
	UpdateInterval time.Duration
>>>>>>> aeff87b9
}

type Config struct {
	ReadTimeOut     time.Duration
	WriteTimeOut    time.Duration
	Logger          *logger.Logger
	SystemMetrics   SystemMetrics
	EnableRequestID bool
<<<<<<< HEAD
	TopJWTMetrics   TopJWTMetrics
=======
	AppVersion      string
	AppRevision     string
>>>>>>> aeff87b9
}

func (c *Config) setDefaultValues() {
	if c.ReadTimeOut == 0 {
		c.ReadTimeOut = time.Duration(defaultTimeOut) * time.Millisecond
	}

	if c.WriteTimeOut == 0 {
		c.WriteTimeOut = time.Duration(defaultTimeOut) * time.Millisecond
	}

	if c.Logger == nil {
		l := logger.NewLogger()
		c.Logger = l
	}
}

type RegisteredRoute struct {
	Method string
	Path   string
}

type ZRouter interface {
	Routes
	Run(addr ...string) error
}

type Routes interface {
	GET(path string, handler HandlerFunc, middlewares ...zmiddlewares.Middleware) Routes
	POST(path string, handler HandlerFunc, middlewares ...zmiddlewares.Middleware) Routes
	PUT(path string, handler HandlerFunc, middlewares ...zmiddlewares.Middleware) Routes
	PATCH(path string, handler HandlerFunc, middlewares ...zmiddlewares.Middleware) Routes
	DELETE(path string, handler HandlerFunc, middlewares ...zmiddlewares.Middleware) Routes
	Route(method, path string, handler HandlerFunc, middlewares ...zmiddlewares.Middleware) Routes
	Group(prefix string) Routes
	Use(middlewares ...zmiddlewares.Middleware) Routes
	NoRoute(handler HandlerFunc)
	GetRegisteredRoutes() []RegisteredRoute
	SetDefaultMiddlewares(loggingOptions zmiddlewares.LoggingMiddlewareOptions)
	GetHandler() http.Handler
	ServeHTTP(w http.ResponseWriter, req *http.Request)
}

type zrouter struct {
	router             *chi.Mux
	middlewares        []zmiddlewares.Middleware
	defaultMiddlewares []zmiddlewares.Middleware
	metricsServer      metrics.TaskMetrics
	routes             []RegisteredRoute
	mutex              sync.Mutex
	config             *Config
}

func New(metricsServer metrics.TaskMetrics, config *Config) ZRouter {
	if config == nil {
		config = &Config{}
	}

	if config.AppVersion == "" || config.AppRevision == "" {
		panic("appVersion and appRevision are mandatory.")
	}

	config.setDefaultValues()
	zr := &zrouter{
		router:        chi.NewRouter(),
		metricsServer: metricsServer,
		config:        config,
	}

	if config.SystemMetrics.Enable {
		if err := metrics.RegisterSystemMetrics(metricsServer); err != nil {
			logger.GetLoggerFromContext(context.Background()).Errorf("Error registering metrics %v", err)
		}

		updateInterval := config.SystemMetrics.UpdateInterval
		go metrics.UpdateSystemMetrics(metricsServer, updateInterval)
	}

	return zr
}

func (r *zrouter) SetDefaultMiddlewares(loggingOptions zmiddlewares.LoggingMiddlewareOptions) {
	if err := zmiddlewares.RegisterRequestMetrics(r.metricsServer); err != nil {
		logger.GetLoggerFromContext(context.Background()).Errorf("Error registering metrics %v", err)
	}

	r.useDefaultMiddleware(zmiddlewares.ErrorHandlerMiddleware())
	r.useDefaultMiddleware(zmiddlewares.RequestMetrics(r.metricsServer))
	if loggingOptions.Enable {
		r.useDefaultMiddleware(zmiddlewares.LoggingMiddleware(loggingOptions))
	}

	if r.config.TopJWTMetrics.Enable {
		r.Use(zmiddlewares.TopRequestTokensMiddleware(r.config.TopJWTMetrics.RemoteCache, r.metricsServer, "test_metric_name"))
	}
}

func (r *zrouter) Group(prefix string) Routes {
	newRouter := &zrouter{
		router: chi.NewRouter(),
	}

	r.router.Group(func(groupRouter chi.Router) {
		groupRouter.Mount(prefix, newRouter.router)
	})

	return newRouter
}

func (r *zrouter) Run(addr ...string) error {
	address := defaultAddress
	if len(addr) > 0 {
		address = addr[0]
	}

	r.config.Logger.Infof("Start server at %v", address)

	if r.config.TopJWTMetrics.Enable {
		ctx, cancel := context.WithCancel(context.Background())
		defer cancel()

		go UpdateTopJWTPathMetrics(ctx, r.config.TopJWTMetrics.RemoteCache, r.metricsServer, "your_usage_metric_name", 10) // TODO
	}

	server := &http.Server{
		Addr:         address,
		Handler:      r.router,
		ReadTimeout:  r.config.ReadTimeOut,
		WriteTimeout: r.config.WriteTimeOut,
	}
<<<<<<< HEAD

	go func() {
		if err := server.ListenAndServe(); err != nil && !errors.Is(err, http.ErrServerClosed) {
			r.config.Logger.Fatalf("Could not listen on %s: %v\n", address, err)
		}
	}()

	c := make(chan os.Signal, 1)
	signal.Notify(c, os.Interrupt, syscall.SIGTERM)
	<-c

	if err := server.Shutdown(context.Background()); err != nil {
		r.config.Logger.Fatalf("Server Shutdown Failed:%+v", err)
	}

	r.config.Logger.Info("Server Exited Properly")

	return nil
}
=======
>>>>>>> aeff87b9

	if err := r.metricsServer.RegisterMetric(uptimeMetricName, "Timestamp of when the application was started", []string{}, &collectors.Gauge{}); err != nil {
		panic(err)
	}

	if err := r.metricsServer.UpdateMetric(uptimeMetricName, float64(time.Now().Unix())); err != nil {
		panic(err)
	}

	if err := r.metricsServer.RegisterMetric(appVersionMetric, "Current version of the application", []string{appVersionMetric}, &collectors.Gauge{}); err != nil {
		panic(err)
	}

	if err := r.metricsServer.UpdateMetric(appVersionMetric, 1, r.config.AppVersion); err != nil {
		panic(err)
	}

	if err := r.metricsServer.RegisterMetric(appRevisionMetric, "Current revision of the application", []string{appRevisionMetric}, &collectors.Gauge{}); err != nil {
		panic(err)
	}

	if err := r.metricsServer.UpdateMetric(appRevisionMetric, 1, r.config.AppRevision); err != nil {
		panic(err)
	}

	return server.ListenAndServe()
}

func (r *zrouter) Method(method, path string, handler HandlerFunc, middlewares ...zmiddlewares.Middleware) Routes {
	chiHandler := getChiHandler(handler)
	finalHandler := r.applyMiddlewares(chiHandler, middlewares...)
	r.router.Method(method, path, finalHandler)

	r.mutex.Lock()
	r.routes = append(r.routes, RegisteredRoute{Method: method, Path: path})
	r.mutex.Unlock()
	return r
}

func (r *zrouter) GET(path string, handler HandlerFunc, middlewares ...zmiddlewares.Middleware) Routes {
	r.Method(http.MethodGet, path, handler, middlewares...)
	return r
}

func (r *zrouter) POST(path string, handler HandlerFunc, middlewares ...zmiddlewares.Middleware) Routes {
	r.Method(http.MethodPost, path, handler, middlewares...)
	return r
}

func (r *zrouter) PUT(path string, handler HandlerFunc, middlewares ...zmiddlewares.Middleware) Routes {
	r.Method(http.MethodPut, path, handler, middlewares...)
	return r
}

func (r *zrouter) PATCH(path string, handler HandlerFunc, middlewares ...zmiddlewares.Middleware) Routes {
	r.Method(http.MethodPatch, path, handler, middlewares...)
	return r
}

func (r *zrouter) DELETE(path string, handler HandlerFunc, middlewares ...zmiddlewares.Middleware) Routes {
	r.Method(http.MethodDelete, path, handler, middlewares...)
	return r
}

func (r *zrouter) Route(method, path string, handler HandlerFunc, middlewares ...zmiddlewares.Middleware) Routes {
	r.Method(method, path, handler, middlewares...)
	return r
}

func (r *zrouter) NoRoute(handler HandlerFunc) {
	r.router.NotFound(getChiHandler(handler))
}

func (r *zrouter) Use(middlewares ...zmiddlewares.Middleware) Routes {
	r.middlewares = append(r.middlewares, middlewares...)
	return r
}

func (r *zrouter) GetRegisteredRoutes() []RegisteredRoute {
	r.mutex.Lock()
	defer r.mutex.Unlock()

	routesCopy := make([]RegisteredRoute, len(r.routes))
	copy(routesCopy, r.routes)
	return routesCopy
}

func (r *zrouter) GetHandler() http.Handler {
	return r.router
}

func (r *zrouter) ServeHTTP(w http.ResponseWriter, req *http.Request) {
	r.router.ServeHTTP(w, req)
}

<<<<<<< HEAD
func UpdateTopJWTPathMetrics(ctx context.Context, zCache zcache.RemoteCache, metricsServer metrics.TaskMetrics, usageMetricName string, topN int) {
	ticker := time.NewTicker(time.Minute) // TODO
	defer ticker.Stop()

	for {
		select {
		case <-ticker.C:
			topTokens, err := zCache.ZRevRangeWithScores(ctx, zmiddlewares.PathUsageByJWTKey, 0, int64(topN-1))
			if err != nil {
				logger.GetLoggerFromContext(ctx).Errorf("Error fetching top tokens from cache: %v", err)
				continue
			}

			metricsServer.ResetMetric(usageMetricName)

			for _, item := range topTokens {
				metricKey := item.Member.(string)
				parts := strings.Split(metricKey, ":")
				if len(parts) != 2 {
					logger.GetLoggerFromContext(ctx).Errorf("Unexpected metric key format: %v", metricKey)
					continue
				}
				jti, path := parts[0], parts[1]
				count := item.Score

				_ = metricsServer.UpdateMetric(usageMetricName, count, jti, path)
			}
		case <-ctx.Done():
			return
		}
	}
=======
func (r *zrouter) useDefaultMiddleware(middlewares ...zmiddlewares.Middleware) {
	r.defaultMiddlewares = append(r.defaultMiddlewares, middlewares...)
}

func (r *zrouter) applyMiddlewares(handler http.HandlerFunc, middlewares ...zmiddlewares.Middleware) http.Handler {
	var wrappedHandler http.Handler = handler
	// The order of middleware application is crucial: Route-specific middlewares are applied first,
	// followed by router-level general middlewares. This ensures that general middlewares, which often
	// handle logging, security, etc... are executed first. This sequence is
	// important to maintain consistency in logging and to apply security measures before route-specific
	// logic is executed.

	for _, mw := range middlewares {
		wrappedHandler = mw(wrappedHandler)
	}

	for _, mw := range r.middlewares {
		wrappedHandler = mw(wrappedHandler)
	}

	for _, mw := range r.defaultMiddlewares {
		wrappedHandler = mw(wrappedHandler)
	}

	if r.config.EnableRequestID {
		r.Use(zmiddlewares.RequestID()) // IMPORTANT: RequestID MUST always be the LAST middleware applied
	}
	return wrappedHandler
>>>>>>> aeff87b9
}<|MERGE_RESOLUTION|>--- conflicted
+++ resolved
@@ -2,22 +2,15 @@
 
 import (
 	"context"
-	"errors"
 	"github.com/go-chi/chi/v5"
 	"github.com/zondax/golem/pkg/logger"
 	"github.com/zondax/golem/pkg/metrics"
-<<<<<<< HEAD
+	"github.com/zondax/golem/pkg/metrics/collectors"
 	"github.com/zondax/golem/pkg/zcache"
-=======
-	"github.com/zondax/golem/pkg/metrics/collectors"
->>>>>>> aeff87b9
 	"github.com/zondax/golem/pkg/zrouter/zmiddlewares"
 	"net/http"
-	"os"
-	"os/signal"
 	"strings"
 	"sync"
-	"syscall"
 	"time"
 )
 
@@ -29,15 +22,14 @@
 	appRevisionMetric = "app_revision"
 )
 
-<<<<<<< HEAD
 type TopJWTMetrics struct {
 	RemoteCache zcache.RemoteCache
 	Enable      bool
-=======
+}
+
 type SystemMetrics struct {
 	Enable         bool
 	UpdateInterval time.Duration
->>>>>>> aeff87b9
 }
 
 type Config struct {
@@ -46,12 +38,9 @@
 	Logger          *logger.Logger
 	SystemMetrics   SystemMetrics
 	EnableRequestID bool
-<<<<<<< HEAD
 	TopJWTMetrics   TopJWTMetrics
-=======
 	AppVersion      string
 	AppRevision     string
->>>>>>> aeff87b9
 }
 
 func (c *Config) setDefaultValues() {
@@ -182,28 +171,6 @@
 		ReadTimeout:  r.config.ReadTimeOut,
 		WriteTimeout: r.config.WriteTimeOut,
 	}
-<<<<<<< HEAD
-
-	go func() {
-		if err := server.ListenAndServe(); err != nil && !errors.Is(err, http.ErrServerClosed) {
-			r.config.Logger.Fatalf("Could not listen on %s: %v\n", address, err)
-		}
-	}()
-
-	c := make(chan os.Signal, 1)
-	signal.Notify(c, os.Interrupt, syscall.SIGTERM)
-	<-c
-
-	if err := server.Shutdown(context.Background()); err != nil {
-		r.config.Logger.Fatalf("Server Shutdown Failed:%+v", err)
-	}
-
-	r.config.Logger.Info("Server Exited Properly")
-
-	return nil
-}
-=======
->>>>>>> aeff87b9
 
 	if err := r.metricsServer.RegisterMetric(uptimeMetricName, "Timestamp of when the application was started", []string{}, &collectors.Gauge{}); err != nil {
 		panic(err)
@@ -299,7 +266,6 @@
 	r.router.ServeHTTP(w, req)
 }
 
-<<<<<<< HEAD
 func UpdateTopJWTPathMetrics(ctx context.Context, zCache zcache.RemoteCache, metricsServer metrics.TaskMetrics, usageMetricName string, topN int) {
 	ticker := time.NewTicker(time.Minute) // TODO
 	defer ticker.Stop()
@@ -313,7 +279,7 @@
 				continue
 			}
 
-			metricsServer.ResetMetric(usageMetricName)
+			_ = metricsServer.ResetMetric(usageMetricName) // TODO: Check error
 
 			for _, item := range topTokens {
 				metricKey := item.Member.(string)
@@ -331,7 +297,8 @@
 			return
 		}
 	}
-=======
+}
+
 func (r *zrouter) useDefaultMiddleware(middlewares ...zmiddlewares.Middleware) {
 	r.defaultMiddlewares = append(r.defaultMiddlewares, middlewares...)
 }
@@ -360,5 +327,4 @@
 		r.Use(zmiddlewares.RequestID()) // IMPORTANT: RequestID MUST always be the LAST middleware applied
 	}
 	return wrappedHandler
->>>>>>> aeff87b9
 }