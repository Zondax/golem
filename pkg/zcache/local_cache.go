--- conflicted
+++ resolved
@@ -5,7 +5,6 @@
 	"encoding/json"
 	"errors"
 	"fmt"
-	"sync"
 	"time"
 
 	"github.com/dgraph-io/ristretto"
@@ -61,14 +60,6 @@
 }
 
 type localCache struct {
-<<<<<<< HEAD
-	client        *ristretto.Cache
-	prefix        string
-	logger        *logger.Logger
-	metricsServer metrics.TaskMetrics
-	deleteHits    uint64
-	deleteMisses  uint64
-=======
 	client         *ristretto.Cache
 	prefix         string
 	logger         *logger.Logger
@@ -76,8 +67,7 @@
 	cleanupProcess CleanupProcess
 	deleteHits     uint64
 	deleteMisses   uint64
-	keyListMap     sync.Map
->>>>>>> 6b19b7e7
+	keysList       []string
 }
 
 func (c *localCache) Set(_ context.Context, key string, value interface{}, ttl time.Duration) error {
@@ -89,14 +79,6 @@
 		return err
 	}
 
-<<<<<<< HEAD
-	ttlSeconds := ttl
-	if ttl < 0 {
-		ttlSeconds = 0 // 0 means never expire in Ristretto
-	}
-
-	if !c.client.SetWithTTL(realKey, b, cacheCost, ttlSeconds) {
-=======
 	// Create a cache item with the correct TTL
 	cacheItem := NewCacheItem(b, ttl)
 	itemBytes, err := json.Marshal(cacheItem)
@@ -108,25 +90,21 @@
 	c.logger.Debugf("set key on local cache with TTL, key: [%s], value: [%v], ttl: [%v]", realKey, value, ttl)
 
 	// Convert time.Duration to seconds for Ristretto
-	var ttlSeconds int64
+	var ttlSeconds time.Duration
 	if ttl == neverExpires {
 		ttlSeconds = 0 // 0 means never expire in Ristretto
 	} else {
-		ttlSeconds = int64(ttl) // Use the provided TTL
-	}
-
-	if !c.client.SetWithTTL(realKey, itemBytes, cacheCost, time.Duration(ttlSeconds)) {
->>>>>>> 6b19b7e7
+		ttlSeconds = ttl // Use the provided TTL
+	}
+
+	if !c.client.SetWithTTL(realKey, itemBytes, cacheCost, ttlSeconds) {
 		c.logger.Errorf("error setting new key on local cache, fullKey: [%s]", realKey)
 		return errors.New("failed to set key with TTL")
 	}
 
 	c.client.Wait()
-<<<<<<< HEAD
-=======
-	c.keyListMap.Store(realKey, struct{}{})
-
->>>>>>> 6b19b7e7
+	// c.keysList = append(c.keysList, realKey)
+
 	return nil
 }
 
@@ -168,8 +146,6 @@
 	setupAndMonitorCacheMetrics(c.metricsServer, c, c.logger, updateInterval)
 }
 
-<<<<<<< HEAD
-=======
 func (c *localCache) startCleanupProcess() {
 	if c.cleanupProcess.Interval == 0 {
 		c.logger.Warn("Cleanup process interval is 0, skipping cleanup.")
@@ -194,18 +170,17 @@
 	var totalResident int
 
 	// Iterate over each key in the keysList
-	c.keyListMap.Range(func(key, _ interface{}) bool {
+	for _, key := range c.keysList {
 		entry, found := c.client.Get(key)
 		if !found {
-			c.keyListMap.Delete(key)
-			return true
+			continue
 		}
 
 		// Retrieve the cached item as []byte
 		data, ok := entry.([]byte)
 		if !ok {
 			c.logger.Errorf("[cleanup] - Invalid cache entry type for key: %s", key)
-			return true
+			continue
 		}
 
 		var cachedItem CacheItem
@@ -215,7 +190,7 @@
 			if err := c.metricsServer.UpdateMetric(cleanupErrorMetricKey, 1, unmarshalErrorLabel); err != nil {
 				c.logger.Errorf("[cleanup] - error updating %s metric with label %s: [%s]", cleanupErrorMetricKey, unmarshalErrorLabel, err)
 			}
-			return true
+			continue
 		}
 
 		totalResident++
@@ -223,12 +198,12 @@
 		// Skip items with TTL == -1 (neverExpires) during cleanup
 		if cachedItem.ExpiresAt == neverExpires {
 			c.logger.Debugf("[cleanup] - Skipping permanent item (TTL=-1) with key: %s", key)
-			return true
+			continue
 		}
 
 		// If the item is expired, add it to the list of keys to delete
 		if cachedItem.IsExpired() {
-			keysToDelete = append(keysToDelete, key.(string))
+			keysToDelete = append(keysToDelete, key)
 		}
 
 		// If we reach the batch size, delete keys in batch and wait for throttle time
@@ -237,9 +212,7 @@
 			keysToDelete = keysToDelete[:0]           // Reset the list of keys to delete
 			time.Sleep(c.cleanupProcess.ThrottleTime) // Throttle the cleanup process
 		}
-
-		return true
-	})
+	}
 
 	// Delete any remaining keys after the loop completes
 	if len(keysToDelete) > 0 {
@@ -280,7 +253,6 @@
 	return
 }
 
->>>>>>> 6b19b7e7
 func (c *localCache) registerCleanupMetrics() {
 	if err := c.metricsServer.RegisterMetric(cleanupErrorMetricKey, "Counts different types of errors occurred during cache cleanup process", []string{errorTypeLabel}, &collectors.Counter{}); err != nil {
 		c.logger.Errorf("[cleanup] - Failed to register cleanup metrics, err: %s", err)
