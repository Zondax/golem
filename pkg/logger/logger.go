package logger

import (
	"go.uber.org/zap"
	"go.uber.org/zap/zapcore"
	"strings"
	"sync"
)

const (
	ConsoleEncode        = "console"
	initializingLogError = "initializing logger error: "
)

var (
	defaultConfig = Config{
		Level: "info",
	}
	baseLogger *zap.Logger
	lock       sync.RWMutex
)

type Config struct {
	Level    string `json:"level"`
	Encoding string `json:"encoding"`
}

type Field struct {
	Key   string
	Value interface{}
}

type Logger struct {
	logger *zap.Logger
}

var stringToLevel = map[string]zapcore.Level{
	"debug": zapcore.DebugLevel,
	"info":  zapcore.InfoLevel,
	"warn":  zapcore.WarnLevel,
	"error": zapcore.ErrorLevel,
	"fatal": zapcore.FatalLevel,
	"panic": zapcore.PanicLevel,
}

func InitLogger(config Config) {
	lock.Lock()
	defer lock.Unlock()

	baseLogger = configureAndBuildLogger(config)
	zap.ReplaceGlobals(baseLogger)
}

func NewLogger(opts ...interface{}) *Logger {
	lock.Lock()
	defer lock.Unlock()

	var config *Config
	var fields []Field

	for _, opt := range opts {
		switch opt := opt.(type) {
		case Config:
			config = &opt
		case Field:
			fields = append(fields, opt)
		}
	}

<<<<<<< HEAD
	var logger *zap.Logger
	logger = baseLogger.WithOptions(zap.AddCallerSkip(1))
=======
	logger := configureAndBuildLogger(defaultConfig)
	if baseLogger != nil {
		logger = baseLogger.WithOptions(zap.AddCallerSkip(1))
	}

>>>>>>> 932b369b
	if config != nil {
		logger = configureAndBuildLogger(*config)
	}

	logger = logger.With(toZapFields(fields)...)
	return &Logger{logger: logger}
}

func configureAndBuildLogger(config Config) *zap.Logger {
	cfg := zap.NewProductionConfig()
	if strings.EqualFold(config.Encoding, ConsoleEncode) {
		cfg = zap.NewDevelopmentConfig()
	}

	encoderConfig := zap.NewProductionEncoderConfig()
	encoderConfig.EncodeTime = zapcore.ISO8601TimeEncoder
	encoderConfig.EncodeLevel = zapcore.CapitalLevelEncoder
	cfg.EncoderConfig = encoderConfig

	level := zapcore.InfoLevel
	if l, ok := stringToLevel[strings.ToLower(config.Level)]; ok {
		level = l
	}
	cfg.Level = zap.NewAtomicLevelAt(level)

	logger, err := cfg.Build(zap.AddCallerSkip(1), zap.AddStacktrace(zapcore.ErrorLevel))
	if err != nil {
		panic(initializingLogError + err.Error())
	}

	return logger
}

func Sync() error {
	lock.Lock()
	defer lock.Unlock()

	return baseLogger.Sync()
}

func DefaultConfig() Config {
	return defaultConfig
}

func toZapFields(fields []Field) []zap.Field {
	var zapFields []zap.Field
	for _, field := range fields {
		zapFields = append(zapFields, zap.Any(field.Key, field.Value))
	}
	return zapFields
}<|MERGE_RESOLUTION|>--- conflicted
+++ resolved
@@ -67,16 +67,11 @@
 		}
 	}
 
-<<<<<<< HEAD
-	var logger *zap.Logger
-	logger = baseLogger.WithOptions(zap.AddCallerSkip(1))
-=======
 	logger := configureAndBuildLogger(defaultConfig)
 	if baseLogger != nil {
 		logger = baseLogger.WithOptions(zap.AddCallerSkip(1))
 	}
 
->>>>>>> 932b369b
 	if config != nil {
 		logger = configureAndBuildLogger(*config)
 	}
