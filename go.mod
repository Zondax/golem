--- conflicted
+++ resolved
@@ -85,17 +85,10 @@
 	go.uber.org/multierr v1.11.0 // indirect
 	golang.org/x/crypto v0.33.0 // indirect
 	golang.org/x/exp v0.0.0-20241004190924-225e2abe05e6 // indirect
-<<<<<<< HEAD
-	golang.org/x/net v0.33.0 // indirect
-	golang.org/x/sys v0.29.0 // indirect
-	golang.org/x/text v0.21.0 // indirect
-	google.golang.org/protobuf v1.35.1 // indirect
-=======
 	golang.org/x/net v0.35.0 // indirect
 	golang.org/x/sys v0.30.0 // indirect
 	golang.org/x/text v0.22.0 // indirect
 	google.golang.org/protobuf v1.36.1 // indirect
->>>>>>> b1817752
 	gopkg.in/ini.v1 v1.67.0 // indirect
 	gopkg.in/yaml.v3 v3.0.1 // indirect
 )