--- conflicted
+++ resolved
@@ -19,26 +19,15 @@
 	github.com/spf13/viper v1.20.0
 	github.com/stretchr/testify v1.10.0
 	go.uber.org/zap v1.27.0
-	golang.org/x/sync v0.12.0
-<<<<<<< HEAD
-	golang.org/x/time v0.11.0
-=======
+	golang.org/x/sync v0.11.0
 	golang.org/x/time v0.10.0
->>>>>>> cb92bf9d
 	gorm.io/driver/clickhouse v0.6.1
 	gorm.io/driver/postgres v1.5.11
 	gorm.io/gorm v1.25.12
 )
 
 require (
-<<<<<<< HEAD
-	github.com/dmarkham/enumer v1.5.10 // indirect
 	github.com/dustin/go-humanize v1.0.1 // indirect
-	github.com/go-logr/logr v1.4.2 // indirect
-	github.com/go-logr/stdr v1.2.2 // indirect
-=======
->>>>>>> cb92bf9d
-	github.com/go-viper/mapstructure/v2 v2.2.1 // indirect
 	github.com/kylelemons/godebug v1.1.0 // indirect
 	github.com/munnerz/goautoneg v0.0.0-20191010083416-a7dc8b61c822 // indirect
 	github.com/pascaldekloe/name v1.0.1 // indirect
@@ -73,38 +62,24 @@
 	github.com/jackc/puddle/v2 v2.2.2 // indirect
 	github.com/jinzhu/inflection v1.0.0 // indirect
 	github.com/jinzhu/now v1.1.5 // indirect
-<<<<<<< HEAD
-	github.com/klauspost/compress v1.18.0 // indirect
-	github.com/magiconair/properties v1.8.9 // indirect
+	github.com/klauspost/compress v1.17.11 // indirect
+	github.com/magiconair/properties v1.8.7 // indirect
 	github.com/mitchellh/mapstructure v1.5.0 // indirect
-=======
-	github.com/klauspost/compress v1.17.11 // indirect
->>>>>>> cb92bf9d
 	github.com/paulmach/orb v0.11.1 // indirect
 	github.com/pelletier/go-toml/v2 v2.2.3 // indirect
 	github.com/pierrec/lz4/v4 v4.1.22 // indirect
 	github.com/pkg/errors v0.9.1 // indirect
 	github.com/pmezard/go-difflib v1.0.1-0.20181226105442-5d4384ee4fb2 // indirect
 	github.com/prometheus/client_model v0.6.1 // indirect
-<<<<<<< HEAD
-	github.com/prometheus/common v0.63.0 // indirect
-	github.com/prometheus/procfs v0.16.0 // indirect
-	github.com/sagikazarmark/locafero v0.8.0 // indirect
+	github.com/prometheus/common v0.62.0 // indirect
+	github.com/prometheus/procfs v0.15.1 // indirect
+	github.com/sagikazarmark/locafero v0.6.0 // indirect
 	github.com/sagikazarmark/slog-shim v0.1.0 // indirect
 	github.com/segmentio/asm v1.2.0 // indirect
 	github.com/shopspring/decimal v1.4.0 // indirect
 	github.com/sourcegraph/conc v0.3.0 // indirect
-	github.com/spf13/afero v1.14.0 // indirect
-=======
-	github.com/prometheus/common v0.62.0 // indirect
-	github.com/prometheus/procfs v0.15.1 // indirect
-	github.com/sagikazarmark/locafero v0.7.0 // indirect
-	github.com/segmentio/asm v1.2.0 // indirect
-	github.com/shopspring/decimal v1.4.0 // indirect
-	github.com/sourcegraph/conc v0.3.0 // indirect
-	github.com/spf13/afero v1.12.0 // indirect
->>>>>>> cb92bf9d
-	github.com/spf13/cast v1.7.1 // indirect
+	github.com/spf13/afero v1.11.0 // indirect
+	github.com/spf13/cast v1.7.0 // indirect
 	github.com/spf13/pflag v1.0.6 // indirect
 	github.com/stretchr/objx v0.5.2 // indirect
 	github.com/subosito/gotenv v1.6.0 // indirect
@@ -115,20 +90,12 @@
 	go.opentelemetry.io/otel v1.35.0 // indirect
 	go.opentelemetry.io/otel/trace v1.35.0 // indirect
 	go.uber.org/multierr v1.11.0 // indirect
-<<<<<<< HEAD
-	golang.org/x/crypto v0.36.0 // indirect
-	golang.org/x/exp v0.0.0-20250305212735-054e65f0b394 // indirect
-	golang.org/x/net v0.37.0 // indirect
-	golang.org/x/sys v0.31.0 // indirect
-	golang.org/x/text v0.23.0 // indirect
-	google.golang.org/protobuf v1.36.5 // indirect
-	gopkg.in/ini.v1 v1.67.0 // indirect
-=======
-	golang.org/x/crypto v0.35.0 // indirect
-	golang.org/x/net v0.36.0 // indirect
+	golang.org/x/crypto v0.33.0 // indirect
+	golang.org/x/exp v0.0.0-20241004190924-225e2abe05e6 // indirect
+	golang.org/x/net v0.35.0 // indirect
 	golang.org/x/sys v0.30.0 // indirect
 	golang.org/x/text v0.22.0 // indirect
 	google.golang.org/protobuf v1.36.1 // indirect
->>>>>>> cb92bf9d
+	gopkg.in/ini.v1 v1.67.0 // indirect
 	gopkg.in/yaml.v3 v3.0.1 // indirect
 )