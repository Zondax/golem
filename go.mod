module github.com/zondax/golem

go 1.23.0
<<<<<<< HEAD
=======

toolchain go1.23.6
>>>>>>> 3b956cd3

require (
	github.com/ClickHouse/clickhouse-go/v2 v2.33.0
	github.com/alicebob/miniredis/v2 v2.34.0
	github.com/go-chi/chi/v5 v5.2.1
	github.com/go-chi/cors v1.2.1
	github.com/go-redis/redis/v8 v8.11.5
	github.com/go-redsync/redsync/v4 v4.13.0
	github.com/go-resty/resty/v2 v2.16.5
	github.com/google/uuid v1.6.0
	github.com/prometheus/client_golang v1.21.1
	github.com/shirou/gopsutil v3.21.11+incompatible
	github.com/spf13/cobra v1.9.1
	github.com/spf13/viper v1.19.0
	github.com/stretchr/testify v1.10.0
	go.uber.org/zap v1.27.0
	golang.org/x/sync v0.12.0
	golang.org/x/time v0.10.0
	gorm.io/driver/clickhouse v0.6.1
	gorm.io/driver/postgres v1.5.11
	gorm.io/gorm v1.25.12
)

require (
	github.com/dustin/go-humanize v1.0.1 // indirect
	github.com/kylelemons/godebug v1.1.0 // indirect
	github.com/munnerz/goautoneg v0.0.0-20191010083416-a7dc8b61c822 // indirect
)

require (
	github.com/ClickHouse/ch-go v0.65.1 // indirect
	github.com/alicebob/gopher-json v0.0.0-20230218143504-906a9b012302 // indirect
	github.com/andybalholm/brotli v1.1.1 // indirect
	github.com/beorn7/perks v1.0.1 // indirect
	github.com/cenkalti/backoff/v4 v4.3.0
	github.com/cespare/xxhash/v2 v2.3.0 // indirect
	github.com/davecgh/go-spew v1.1.2-0.20180830191138-d8f796af33cc // indirect
	github.com/dgraph-io/ristretto v0.2.0
	github.com/dgryski/go-rendezvous v0.0.0-20200823014737-9f7001d12a5f // indirect
	github.com/fsnotify/fsnotify v1.7.0 // indirect
	github.com/go-faster/city v1.0.1 // indirect
	github.com/go-faster/errors v0.7.1 // indirect
	github.com/go-ole/go-ole v1.3.0 // indirect
	github.com/hashicorp/errwrap v1.1.0 // indirect
	github.com/hashicorp/go-multierror v1.1.1 // indirect
	github.com/hashicorp/go-version v1.7.0 // indirect
	github.com/hashicorp/hcl v1.0.0 // indirect
	github.com/inconshreveable/mousetrap v1.1.0 // indirect
	github.com/jackc/pgpassfile v1.0.0 // indirect
	github.com/jackc/pgservicefile v0.0.0-20240606120523-5a60cdf6a761 // indirect
	github.com/jackc/pgx/v5 v5.7.1 // indirect
	github.com/jackc/puddle/v2 v2.2.2 // indirect
	github.com/jinzhu/inflection v1.0.0 // indirect
	github.com/jinzhu/now v1.1.5 // indirect
	github.com/klauspost/compress v1.17.11 // indirect
	github.com/magiconair/properties v1.8.7 // indirect
	github.com/mitchellh/mapstructure v1.5.0 // indirect
	github.com/paulmach/orb v0.11.1 // indirect
	github.com/pelletier/go-toml/v2 v2.2.3 // indirect
	github.com/pierrec/lz4/v4 v4.1.22 // indirect
	github.com/pkg/errors v0.9.1 // indirect
	github.com/pmezard/go-difflib v1.0.1-0.20181226105442-5d4384ee4fb2 // indirect
	github.com/prometheus/client_model v0.6.1 // indirect
	github.com/prometheus/common v0.62.0 // indirect
	github.com/prometheus/procfs v0.15.1 // indirect
	github.com/sagikazarmark/locafero v0.6.0 // indirect
	github.com/sagikazarmark/slog-shim v0.1.0 // indirect
	github.com/segmentio/asm v1.2.0 // indirect
	github.com/shopspring/decimal v1.4.0 // indirect
	github.com/sourcegraph/conc v0.3.0 // indirect
	github.com/spf13/afero v1.11.0 // indirect
	github.com/spf13/cast v1.7.0 // indirect
	github.com/spf13/pflag v1.0.6 // indirect
	github.com/stretchr/objx v0.5.2 // indirect
	github.com/subosito/gotenv v1.6.0 // indirect
	github.com/tklauser/go-sysconf v0.3.14 // indirect
	github.com/tklauser/numcpus v0.9.0 // indirect
	github.com/yuin/gopher-lua v1.1.1 // indirect
	github.com/yusufpapurcu/wmi v1.2.4 // indirect
	go.opentelemetry.io/otel v1.35.0 // indirect
	go.opentelemetry.io/otel/trace v1.35.0 // indirect
	go.uber.org/multierr v1.11.0 // indirect
	golang.org/x/crypto v0.33.0 // indirect
	golang.org/x/exp v0.0.0-20241004190924-225e2abe05e6 // indirect
	golang.org/x/net v0.35.0 // indirect
	golang.org/x/sys v0.30.0 // indirect
	golang.org/x/text v0.22.0 // indirect
	google.golang.org/protobuf v1.36.1 // indirect
	gopkg.in/ini.v1 v1.67.0 // indirect
	gopkg.in/yaml.v3 v3.0.1 // indirect
)<|MERGE_RESOLUTION|>--- conflicted
+++ resolved
@@ -1,11 +1,9 @@
 module github.com/zondax/golem
 
 go 1.23.0
-<<<<<<< HEAD
-=======
+
 
 toolchain go1.23.6
->>>>>>> 3b956cd3
 
 require (
 	github.com/ClickHouse/clickhouse-go/v2 v2.33.0
