--- conflicted
+++ resolved
@@ -79,12 +79,8 @@
 	go.uber.org/multierr v1.11.0 // indirect
 	golang.org/x/crypto v0.19.0 // indirect
 	golang.org/x/exp v0.0.0-20231006140011-7918f672742d // indirect
-<<<<<<< HEAD
 	golang.org/x/net v0.21.0 // indirect
-	golang.org/x/sys v0.17.0 // indirect
-=======
 	golang.org/x/sys v0.18.0 // indirect
->>>>>>> 4b7dcff8
 	golang.org/x/text v0.14.0 // indirect
 	google.golang.org/protobuf v1.32.0 // indirect
 	gopkg.in/ini.v1 v1.67.0 // indirect
